from bisect import bisect_left
<<<<<<< HEAD
from dataclasses import dataclass, field
=======
from dataclasses import dataclass
>>>>>>> aa82668e
from itertools import accumulate
from typing import Any, List, Union

from .base import BaseChunker, Chunk


@dataclass
class Sentence:
    """Dataclass representing a sentence with metadata.

    All attributes are read-only via slots for performance reasons.

    Attributes:
        text: The text content of the sentence
        start_index: The starting index of the sentence in the original text
        end_index: The ending index of the sentence in the original text
        token_count: The number of tokens in the sentence

    """

    text: str
    start_index: int
    end_index: int
    token_count: int
<<<<<<< HEAD
=======
    __slots__ = ["text", "start_index", "end_index", "token_count"]
>>>>>>> aa82668e


@dataclass
class SentenceChunk(Chunk):
    """Dataclass representing a sentence chunk with metadata.

    All attributes are read-only via slots for performance reasons.

    Attributes:
        text: The text content of the chunk
        start_index: The starting index of the chunk in the original text
        end_index: The ending index of the chunk in the original text
        token_count: The number of tokens in the chunk
        sentences: List of Sentence objects in the chunk

    """
<<<<<<< HEAD

    # Don't redeclare inherited fields
    sentences: List[Sentence] = field(default_factory=list)
=======

    # Don't redeclare inherited fields
    sentences: List[Sentence]

    __slots__ = ["sentences"]

    def __init__(
        self,
        text: str,
        start_index: int,
        end_index: int,
        token_count: int,
        sentences: List[Sentence] = None,
    ):
        super().__init__(text, start_index, end_index, token_count)
        object.__setattr__(
            self, "sentences", sentences if sentences is not None else []
        )

>>>>>>> aa82668e

class SentenceChunker(BaseChunker):
    """SentenceChunker splits the sentences in a text based on token limits and sentence boundaries.

    Args:
        tokenizer: The tokenizer instance to use for encoding/decoding
        chunk_size: Maximum number of tokens per chunk
        chunk_overlap: Number of tokens to overlap between chunks
        min_sentences_per_chunk: Minimum number of sentences per chunk (defaults to 1)
        min_chunk_size: Minimum number of tokens per sentence (defaults to 2)

    Raises:
        ValueError: If parameters are invalid

    """

    def __init__(
        self,
        tokenizer: Union[str, Any] = "gpt2",
        chunk_size: int = 512,
        chunk_overlap: int = 128,
        min_sentences_per_chunk: int = 1,
        min_chunk_size: int = 2,
        use_approximate: bool = True,
    ):
        """Initialize the SentenceChunker with configuration parameters.

        SentenceChunker splits the sentences in a text based on token limits and sentence boundaries.

        Args:
            tokenizer: The tokenizer instance to use for encoding/decoding
            chunk_size: Maximum number of tokens per chunk
            chunk_overlap: Number of tokens to overlap between chunks
            min_sentences_per_chunk: Minimum number of sentences per chunk (defaults to 1)
            min_chunk_size: Minimum number of tokens per sentence (defaults to 2)

        Raises:
            ValueError: If parameters are invalid

        """
        super().__init__(tokenizer)

        if chunk_size <= 0:
            raise ValueError("chunk_size must be positive")
        if chunk_overlap >= chunk_size:
            raise ValueError("chunk_overlap must be less than chunk_size")
        if min_sentences_per_chunk < 1:
            raise ValueError("min_sentences_per_chunk must be at least 1")
        if min_chunk_size < 1:
            raise ValueError("min_chunk_size must be at least 1")

        self.chunk_size = chunk_size
        self.chunk_overlap = chunk_overlap
        self.min_sentences_per_chunk = min_sentences_per_chunk
        self.min_chunk_size = min_chunk_size
        self.use_approximate = use_approximate

    # TODO: This is a older method of sentence splitting that uses Regex
    # but since Regex in python via re is super slooooow we use a different method
    # that is faster and more accurate. We can keep this method for reference
    # and comparison. And also, we'll need to have a seperate preprocessing
    # to handle the special cases that this method handles.

    # def _split_sentences(self, text: str) -> List[str]:
    #     """Split text into sentences using enhanced regex patterns.

    #     Handles various cases including:
    #     - Standard sentence endings across multiple writing systems
    #     - Quotations and parentheses
    #     - Common abbreviations
    #     - Decimal numbers
    #     - Ellipsis
    #     - Lists and enumerations
    #     - Special punctuation
    #     - Common honorifics and titles

    #     Args:
    #         text: Input text to be split into sentences

    #     Returns:
    #         List of sentences
    #     """
    #     # Define sentence ending punctuation marks from various writing systems
    #     sent_endings = (
    #         r'[!.?։؟۔܀܁܂߹।॥၊။።፧፨᙮᜵᜶᠃᠉᥄᥅᪨᪩᪪᪫᭚᭛᭞᭟᰻᰼᱾᱿'
    #         r'‼‽⁇⁈⁉⸮⸼꓿꘎꘏꛳꛷꡶꡷꣎꣏꤯꧈꧉꩝꩞꩟꫰꫱꯫﹒﹖﹗！．？𐩖𐩗'
    #         r'𑁇𑁈𑂾𑂿𑃀𑃁𑅁𑅂𑅃𑇅𑇆𑇍𑇞𑇟𑈸𑈹𑈻𑈼𑊩𑑋𑑌𑗂𑗃𑗉𑗊𑗋𑗌𑗍𑗎𑗏𑗐𑗑𑗒'
    #         r'𑗓𑗔𑗕𑗖𑗗𑙁𑙂𑜼𑜽𑜾𑩂𑩃𑪛𑪜𑱁𑱂𖩮𖩯𖫵𖬷𖬸𖭄𛲟𝪈｡。]'
    #     )

    #     # Common abbreviations and titles that don't end sentences
    #     abbrevs = (
    #         r"(?:Mr|Mrs|Ms|Dr|Prof|Sr|Jr|vs|etc|viz|al|Gen|Col|Fig|Lt|Mt|St"
    #         r"|etc|approx|appt|apt|dept|est|min|max|misc|no|ps|seq|temp|etal"
    #         r"|e\.g|i\.e|vol|vs|cm|mm|km|kg|lb|ft|pd|hr|sec|min|sq|fx|Feb|Mar"
    #         r"|Apr|Jun|Jul|Aug|Sep|Sept|Oct|Nov|Dec)"
    #     )

    #     # First, protect periods in known abbreviations
    #     text = re.sub(rf"({abbrevs})\.", r"\1@POINT@", text, flags=re.IGNORECASE)

    #     # Protect decimal numbers
    #     text = re.sub(r"(\d+)\.(\d+)", r"\1@POINT@\2", text)

    #     # Protect ellipsis
    #     text = re.sub(r"\.\.\.", "@ELLIPSIS@", text)

    #     # Protect email addresses and websites
    #     text = re.sub(r"([a-zA-Z0-9._%+-]+@[a-zA-Z0-9.-]+\.[a-zA-Z]{2,})", r"@EMAIL@\1@EMAIL@", text)
    #     text = re.sub(r"(https?://[^\s]+)", r"@URL@\1@URL@", text)

    #     # Handle parentheses and brackets
    #     text = re.sub(r'\([^)]*\.[^)]*\)', lambda m: m.group().replace('.', '@POINT@'), text)
    #     text = re.sub(r'\[[^\]]*\.[^\]]*\]', lambda m: m.group().replace('.', '@POINT@'), text)

    #     # Handle quotations with sentence endings
    #     text = re.sub(rf'({sent_endings})"(\s+[A-Z])', r'\1"\n\2', text)

    #     # Handle standard sentence endings
    #     text = re.sub(rf'({sent_endings})(\s+[A-Z"]|\s*$)', r'\1\n\2', text)

    #     # Handle lists and enumerations
    #     text = re.sub(r'(\d+\.)(\s+[A-Z])', r'\1\n\2', text)
    #     text = re.sub(r'([a-zA-Z]\.)(\s+[A-Z])', r'\1\n\2', text)

    #     # Restore protected periods and symbols
    #     text = text.replace("@POINT@", ".")
    #     text = text.replace("@ELLIPSIS@", "...")
    #     text = re.sub(r'@EMAIL@([^@]+)@EMAIL@', r'\1', text)
    #     text = re.sub(r'@URL@([^@]+)@URL@', r'\1', text)

    #     # Split into sentences
    #     sentences = [s.strip() for s in text.split('\n') if s.strip()]

    #     return sentences

    def _split_sentences(
        self,
        text: str,
        delim: Union[str, List[str]] = [".", "!", "?", "\n"],
        sep: str = "🦛",
    ) -> List[str]:
        """Fast sentence splitting while maintaining accuracy.

        This method is faster than using regex for sentence splitting and is more accurate than using the spaCy sentence tokenizer.

        Args:
            text: Input text to be split into sentences
            delim: Delimiters to split sentences on
            sep: Separator to use when splitting sentences

        Returns:
            List of sentences

        """
        t = text
        for c in delim:
            t = t.replace(c, c + sep)

        # Initial split
        splits = [s for s in t.split(sep) if s != ""]
        # print(splits)

        # Combine short splits with previous sentence
        sentences = []
        current = ""

        for s in splits:
            if len(s.strip()) < (self.min_chunk_size * 6):
                current += s
            else:
                if current:
                    sentences.append(current)
                current = s

        if current:
            sentences.append(current)

        return sentences

    def _get_token_counts(self, sentences: List[str]) -> List[int]:
        """Get token counts for a list of sentences in batch.

        Args:
            sentences: List of sentences

        Returns:
            List of token counts for each sentence

        """
        # Batch encode all sentences at once
        encoded_sentences = self._encode_batch(sentences)
        return [len(encoded) for encoded in encoded_sentences]

    def _estimate_token_counts(self, text: str) -> int:
        """Estimate token count using character length."""
        CHARS_PER_TOKEN = 6. # Avg. char per token for llama3 is b/w 6-7
        if type(text) is str:
            return max(1, int(len(text) / CHARS_PER_TOKEN))
        elif type(text) is list and type(text[0]) is str:
            return [max(1, int(len(t) / CHARS_PER_TOKEN)) for t in text]
        else:
            raise ValueError(f"Unknown type passed to _estimate_token_count: {type(text)}")
   
    def _get_feedback(self, estimate: int, actual: int) -> float:
        """Validate against the actual token counts and correct the estimates."""
        feedback = 1 - ((estimate-actual)/estimate)
        return feedback 

    def _prepare_sentences(self, text: str) -> List[Sentence]:
        """Split text into sentences and calculate token counts for each sentence.

        Args:
            text: Input text to be split into sentences

        Returns:
            List of Sentence objects

        """
         # Split text into sentences
        sentence_texts = self._split_sentences(text)
        if not sentence_texts:
            return []
            
        # Calculate positions once
        positions = []
        current_pos = 0
        for sent in sentence_texts:
            positions.append(current_pos)
            current_pos += len(sent) + 1  # +1 for space/separator
            
        if not self.use_approximate:
            # Get accurate token counts in batch
            token_counts = self._get_token_counts(sentence_texts)
        else:
            # Estimate token counts using character length
            token_counts = self._estimate_token_counts(sentence_texts)
            
        # Create sentence objects
        return [
            Sentence(
                text=sent,
                start_index=pos,
                end_index=pos + len(sent),
                token_count=count
            )
            for sent, pos, count in zip(sentence_texts, positions, token_counts)
        ]
    
    def _prepare_sentences(self, text: str) -> List[Sentence]:
        """Prepare sentences with either estimated or accurate token counts."""
        # Split text into sentences
        sentence_texts = self._split_sentences(text)
        if not sentence_texts:
            return []
            
        # Calculate positions once
        positions = []
        current_pos = 0
        for sent in sentence_texts:
            positions.append(current_pos)
            current_pos += len(sent) + 1  # +1 for space/separator
            
        if not self.use_approximate:
            # Get accurate token counts in batch
            token_counts = self._get_token_counts(sentence_texts)
        else:
            # Estimate token counts using character length
            token_counts = self._estimate_token_counts(sentence_texts)
            
        # Create sentence objects
        return [
            Sentence(
                text=sent,
                start_index=pos,
                end_index=pos + len(sent),
                token_count=count
            )
            for sent, pos, count in zip(sentence_texts, positions, token_counts)
        ]
    def _create_chunk(self, sentences: List[Sentence], token_count: int) -> Chunk:
        """Create a chunk from a list of sentences.

        Args:
            sentences: List of sentences to create chunk from
            token_count: Total token count for the chunk

        Returns:
            Chunk object

        """
        chunk_text = "".join([sentence.text for sentence in sentences])
        return SentenceChunk(
            text=chunk_text,
            start_index=sentences[0].start_index,
            end_index=sentences[-1].end_index,
            token_count=token_count,
            sentences=sentences,
        )

    def chunk(self, text: str) -> List[Chunk]:
        """Split text into overlapping chunks based on sentences while respecting token limits.

        Args:
            text: Input text to be chunked

        Returns:
            List of Chunk objects containing the chunked text and metadata

        """
        if not text.strip():
            return []
            
        # Get prepared sentences with token counts
        sentences = self._prepare_sentences(text)  #28mus
        if not sentences:
            return []
            
        # Pre-calculate cumulative token counts for bisect
        # Add 1 token for spaces between sentences
        token_sums = list(accumulate(
            [s.token_count for s in sentences], lambda a,b: a + b, initial=0
        ))
        
        chunks = []
        feedback = 1.
        pos = 0
        
        while pos < len(sentences):
            # use updated feedback on the token sums
            token_sums = [int(s * feedback) for s in token_sums]
            
            # Use bisect_left to find initial split point
            target_tokens = token_sums[pos] + self.chunk_size
            split_idx = bisect_left(token_sums, target_tokens) -1
            split_idx = min(split_idx, len(sentences))
            
            # Ensure we include at least one sentence beyond pos
            split_idx = max(split_idx, pos + 1)
            
            # Handle minimum sentences requirement
            if split_idx - pos < self.min_sentences_per_chunk:
                split_idx = pos + self.min_sentences_per_chunk

            # Get the estimated token count
            estimate = token_sums[split_idx] - token_sums[pos] 
            
            # Get candidate sentences and verify actual token count
            chunk_sentences = sentences[pos:split_idx]
            chunk_text = " ".join(s.text for s in chunk_sentences)
            actual = len(self._encode(chunk_text))

            # Given the actual token_count and the estimate, get a feedback value for the next loop
            feedback = self._get_feedback(estimate, actual)
            # print(f"Estimate: {estimate} Actual: {actual} feedback: {feedback}")
            
            # Back off one sentence at a time if we exceeded chunk size
            while (actual > self.chunk_size and 
                   len(chunk_sentences) > self.min_sentences_per_chunk):
                split_idx -= 1
                chunk_sentences = sentences[pos:split_idx]
                chunk_text = " ".join(s.text for s in chunk_sentences)
                actual = len(self._encode(chunk_text))
            
            chunks.append(self._create_chunk(chunk_sentences, actual))
            
            # Calculate next position with overlap
            if self.chunk_overlap > 0 and split_idx < len(sentences):
                # Calculate how many sentences we need for overlap
                overlap_tokens = 0
                overlap_idx = split_idx - 1
                
                while overlap_idx > pos and overlap_tokens < self.chunk_overlap:
                    sent = sentences[overlap_idx]
                    next_tokens = overlap_tokens + sent.token_count + 1  # +1 for space
                    if next_tokens > self.chunk_overlap:
                        break
                    overlap_tokens = next_tokens
                    overlap_idx -= 1
                
                # Move position to after the overlap
                pos = overlap_idx + 1
            else:
                pos = split_idx
                
        return chunks

    def __repr__(self) -> str:
        """Return a string representation of the SentenceChunker."""
        return (
            f"SentenceChunker(chunk_size={self.chunk_size}, "
            f"chunk_overlap={self.chunk_overlap}, "
            f"min_sentences_per_chunk={self.min_sentences_per_chunk})"
        )<|MERGE_RESOLUTION|>--- conflicted
+++ resolved
@@ -1,9 +1,6 @@
 from bisect import bisect_left
-<<<<<<< HEAD
 from dataclasses import dataclass, field
-=======
-from dataclasses import dataclass
->>>>>>> aa82668e
+
 from itertools import accumulate
 from typing import Any, List, Union
 
@@ -28,11 +25,6 @@
     start_index: int
     end_index: int
     token_count: int
-<<<<<<< HEAD
-=======
-    __slots__ = ["text", "start_index", "end_index", "token_count"]
->>>>>>> aa82668e
-
 
 @dataclass
 class SentenceChunk(Chunk):
@@ -48,31 +40,8 @@
         sentences: List of Sentence objects in the chunk
 
     """
-<<<<<<< HEAD
-
     # Don't redeclare inherited fields
     sentences: List[Sentence] = field(default_factory=list)
-=======
-
-    # Don't redeclare inherited fields
-    sentences: List[Sentence]
-
-    __slots__ = ["sentences"]
-
-    def __init__(
-        self,
-        text: str,
-        start_index: int,
-        end_index: int,
-        token_count: int,
-        sentences: List[Sentence] = None,
-    ):
-        super().__init__(text, start_index, end_index, token_count)
-        object.__setattr__(
-            self, "sentences", sentences if sentences is not None else []
-        )
-
->>>>>>> aa82668e
 
 class SentenceChunker(BaseChunker):
     """SentenceChunker splits the sentences in a text based on token limits and sentence boundaries.
