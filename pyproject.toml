--- conflicted
+++ resolved
@@ -46,17 +46,15 @@
 ollama = ["ollama>=0.4.0", "numpy>=1.23.0, <2.2", "requests>=2.32.0"]
 semantic = ["model2vec>=0.3.0", "numpy>=1.23.0, <2.2"]
 cohere = ["cohere>=5.13.0", "numpy>=1.23.0, <2.2"]
-<<<<<<< HEAD
-all = ["sentence-transformers>=3.0.0", "numpy>=1.23.0, <2.2", "openai>=1.0.0", "model2vec>=0.3.0", "cohere>=5.13.0", "ollama>=0.4.0", "requests>=2.32.0"]
-=======
 all = [
-    "sentence-transformers>=3.0.0",
-    "numpy>=1.23.0, <2.2",
-    "openai>=1.0.0",
-    "model2vec>=0.3.0",
-    "cohere>=5.13.0"
+    "sentence-transformers>=3.0.0", 
+    "numpy>=1.23.0, <2.2", 
+    "openai>=1.0.0", 
+    "model2vec>=0.3.0", 
+    "cohere>=5.13.0", 
+    "ollama>=0.4.0", 
+    "requests>=2.32.0"
 ]
->>>>>>> 75049779
 dev = [
     "tiktoken>=0.5.0",
     "datasets>=1.14.0",
